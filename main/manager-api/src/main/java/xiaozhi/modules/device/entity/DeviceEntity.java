--- conflicted
+++ resolved
@@ -13,14 +13,7 @@
 @EqualsAndHashCode(callSuper = false)
 @TableName("ai_device")
 @Schema(description = "设备信息")
-<<<<<<< HEAD
 public class DeviceEntity extends BaseEntity {
-=======
-public class DeviceEntity {
-    @Schema(description = "设备ID")
-    private String id;
-
->>>>>>> 25b7e764
     @Schema(description = "关联用户ID")
     private Long userId;
 
