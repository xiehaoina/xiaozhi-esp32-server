# 规范约定：
# id生成根据时间时分，文件名对应id，常变数据可以根据模块命名自定义
# 每次对数据表进行改动时，只允许新建新对changeSet，不允许对上一个changeSet配置及文件进行修改
databaseChangeLog:
  - changeSet:
      id: 202503141335
      author: John
      changes:
        - sqlFile:
            encoding: utf8
            path: classpath:db/changelog/202503141335.sql
  - changeSet:
      id: 202503141346
      author: czc
      changes:
        - sqlFile:
            encoding: utf8
            path: classpath:db/changelog/202503141346.sql
  - changeSet:
      id: 202504082211
      author: John
      changes:
        - sqlFile:
            encoding: utf8
            path: classpath:db/changelog/202504082211.sql
  - changeSet:
      id: 202504092335
      author: John
      changes:
        - sqlFile:
            encoding: utf8
            path: classpath:db/changelog/202504092335.sql
  - changeSet:
      id: 202504112044
      author: John
      changes:
        - sqlFile:
            encoding: utf8
            path: classpath:db/changelog/202504112044.sql
  - changeSet:
      id: 202504112058
      author: John
      changes:
        - sqlFile:
            encoding: utf8
            path: classpath:db/changelog/202504112058.sql
  - changeSet:
      id: 202504151206
      author: John
      changes:
        - sqlFile:
            encoding: utf8
            path: classpath:db/changelog/202504151206.sql
  - changeSet:
      id: 202504181536
      author: John
      changes:
        - sqlFile:
            encoding: utf8
            path: classpath:db/changelog/202504181536.sql
  - changeSet:
      id: 202504221135
      author: John
      changes:
        - sqlFile:
            encoding: utf8
            path: classpath:db/changelog/202504221135.sql
  - changeSet:
      id: 202504221555
      author: John
      changes:
        - sqlFile:
            encoding: utf8
            path: classpath:db/changelog/202504221555.sql
  - changeSet:
      id: 202504251422
      author: jiangkunyin
      changes:
        - sqlFile:
            encoding: utf8
            path: classpath:db/changelog/202504251422.sql
  - changeSet:
      id: 202504291043
      author: jiangkunyin
      changes:
        - sqlFile:
            encoding: utf8
            path: classpath:db/changelog/202504291043.sql
  - changeSet:
      id: 202504301341
      author: Goody
      changes:
        - sqlFile:
            encoding: utf8
            path: classpath:db/changelog/202504301341.sql
  - changeSet:
      id: 202505022134
      author: Goody
      changes:
        - sqlFile:
            encoding: utf8
            path: classpath:db/changelog/202505022134.sql
  - changeSet:
      id: 202505081146
      author: hrz
      changes:
        - sqlFile:
            encoding: utf8
            path: classpath:db/changelog/202505081146.sql
  - changeSet:
      id: 202505091555
      author: whosmyqueen
      changes:
        - sqlFile:
            encoding: utf8
            path: classpath:db/changelog/202505091555.sql
  - changeSet:
      id: 202505111914
      author: hrz
      changes:
        - sqlFile:
            encoding: utf8
            path: classpath:db/changelog/202505111914.sql
  - changeSet:
      id: 202505122348
      author: ljwwd2
      changes:
        - sqlFile:
            encoding: utf8
            path: classpath:db/changelog/202505122348.sql
  - changeSet:
      id: 202505142037
      author: hrz
      changes:
        - sqlFile:
            encoding: utf8
            path: classpath:db/changelog/202505142037.sql
  - changeSet:
      id: 202505182234
      author: amen
      changes:
        - sqlFile:
            encoding: utf8
            path: classpath:db/changelog/202505182234.sql
  - changeSet:
      id: 202505201744
      author: hrz
      changes:
        - sqlFile:
            encoding: utf8
            path: classpath:db/changelog/202505201744.sql
  - changeSet:
      id: 202505151451
      author: hsoftxl
      changes:
        - sqlFile:
            encoding: utf8
            path: classpath:db/changelog/202505151451.sql
  - changeSet:
      id: 202505271414
      author: hrz
      changes:
        - sqlFile:
            encoding: utf8
            path: classpath:db/changelog/202505271414.sql
  - changeSet:
      id: 202505292203
      author: CAIXYPROMISE
      changes:
        - sqlFile:
            encoding: utf8
            path: classpath:db/changelog/202505292203.sql
  - changeSet:
      id: 202506010920
      author: hrz
      changes:
        - sqlFile:
            encoding: utf8
            path: classpath:db/changelog/202506010920.sql
  - changeSet:
      id: 202506011728
      author: xh
      changes:
        - sqlFile:
            encoding: utf8
            path: classpath:db/changelog/202506011728.sql
  - changeSet:
      id: 202506031555
      author: xh
      changes:
        - sqlFile:
            encoding: utf8
            path: classpath:db/changelog/202506031555.sql
  - changeSet:
      id: 202506031639
      author: hrz
      changes:
        - sqlFile:
            encoding: utf8
            path: classpath:db/changelog/202506031639.sql
  - changeSet:
      id: 202506032232
      author: hrz
      changes:
        - sqlFile:
            encoding: utf8
            path: classpath:db/changelog/202506032232.sql
  - changeSet:
      id: 202506051538
      author: hrz
      changes:
        - sqlFile:
            encoding: utf8
            path: classpath:db/changelog/202506051538.sql
  - changeSet:
      id: 202506080955
      author: hrz
      changes:
        - sqlFile:
            encoding: utf8
            path: classpath:db/changelog/202506080955.sql
  - changeSet:
      id: 202506161101
      author: hrz
      changes:
        - sqlFile:
            encoding: utf8
            path: classpath:db/changelog/202506161101.sql
<<<<<<< HEAD
=======
  - changeSet:
      id: 202506191643
      author: hrz
      changes:
        - sqlFile:
            encoding: utf8
            path: classpath:db/changelog/202506191643.sql
>>>>>>> bc2fc35c
<|MERGE_RESOLUTION|>--- conflicted
+++ resolved
@@ -226,13 +226,10 @@
         - sqlFile:
             encoding: utf8
             path: classpath:db/changelog/202506161101.sql
-<<<<<<< HEAD
-=======
   - changeSet:
       id: 202506191643
       author: hrz
       changes:
         - sqlFile:
             encoding: utf8
-            path: classpath:db/changelog/202506191643.sql
->>>>>>> bc2fc35c
+            path: classpath:db/changelog/202506191643.sql