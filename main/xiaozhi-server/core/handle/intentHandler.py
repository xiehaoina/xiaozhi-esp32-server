from config.logger import setup_logging
import json
import uuid
from core.handle.sendAudioHandle import send_stt_message
from core.utils.util import remove_punctuation_and_length
from core.utils.dialogue import Message
from plugins_func.register import Action
from loguru import logger

TAG = __name__


async def handle_user_intent(conn, text):
    # 检查是否有明确的退出命令
    filtered_text = remove_punctuation_and_length(text)[1]
    if await check_direct_exit(conn, filtered_text):
        return True
<<<<<<< HEAD
    # 4月4日因流式改造暂时关闭唤醒词加速功能
    # # 检查是否是唤醒词
    # if await checkWakeupWords(conn, text):
    #     return True
=======
    # 检查是否是唤醒词
    if await checkWakeupWords(conn, filtered_text):
        return True
>>>>>>> 0a9e5d2c

    if conn.intent_type == "function_call":
        # 使用支持function calling的聊天方法,不再进行意图分析
        return False
    # 使用LLM进行意图分析
    intent_result = await analyze_intent_with_llm(conn, text)
    if not intent_result:
        return False
    # 处理各种意图
    return await process_intent_result(conn, intent_result, text)


async def check_direct_exit(conn, text):
    """检查是否有明确的退出命令"""
    _, text = remove_punctuation_and_length(text)
    cmd_exit = conn.cmd_exit
    for cmd in cmd_exit:
        if text == cmd:
            conn.logger.bind(tag=TAG).info(f"识别到明确的退出命令: {text}")
            await send_stt_message(conn, text)
            await conn.close()
            return True
    return False


async def analyze_intent_with_llm(conn, text):
    """使用LLM分析用户意图"""
    if not hasattr(conn, "intent") or not conn.intent:
        conn.logger.bind(tag=TAG).warning("意图识别服务未初始化")
        return None

    # 对话历史记录
    dialogue = conn.dialogue
    try:
        intent_result = await conn.intent.detect_intent(conn, dialogue.dialogue, text)
        return intent_result
    except Exception as e:
        conn.logger.bind(tag=TAG).error(f"意图识别失败: {str(e)}")

    return None


async def process_intent_result(conn, intent_result, original_text):
    """处理意图识别结果"""
    try:
        # 尝试将结果解析为JSON
        intent_data = json.loads(intent_result)

        # 检查是否有function_call
        if "function_call" in intent_data:
            # 直接从意图识别获取了function_call
            conn.logger.bind(tag=TAG).debug(
                f"检测到function_call格式的意图结果: {intent_data['function_call']['name']}"
            )
            function_name = intent_data["function_call"]["name"]
            if function_name == "continue_chat":
                return False

            if function_name == "play_music":
                funcItem = conn.func_handler.get_function(function_name)
                if not funcItem:
                    conn.func_handler.function_registry.register_function("play_music")

            function_args = None
            if "arguments" in intent_data["function_call"]:
                function_args = intent_data["function_call"]["arguments"]
            # 确保参数是字符串格式的JSON
            if isinstance(function_args, dict):
                function_args = json.dumps(function_args)

            function_call_data = {
                "name": function_name,
                "id": str(uuid.uuid4().hex),
                "arguments": function_args,
            }

            await send_stt_message(conn, original_text)

            # 使用executor执行函数调用和结果处理
            def process_function_call():
                conn.dialogue.put(Message(role="user", content=original_text))
                result = conn.func_handler.handle_llm_function_call(
                    conn, function_call_data
                )
                logger.bind(tag=TAG).debug(f"检测到Action : {result.action}")

                if result:
                    if result.action == Action.RESPONSE:  # 直接回复前端
                        text = result.response
                        if text is not None:
                            speak_and_play(conn, text)
                    elif result.action == Action.REQLLM:  # 调用函数后再请求llm生成回复
                        text = result.result
                        conn.dialogue.put(Message(role="tool", content=text))
                        llm_result = conn.intent.replyResult(text, original_text)
                        if llm_result is None:
                            llm_result = text
                        speak_and_play(conn, llm_result)
                    elif (
                        result.action == Action.NOTFOUND
                        or result.action == Action.ERROR
                    ):
                        text = result.result
                        if text is not None:
                            speak_and_play(conn, text)
                    elif function_name != "play_music":
                        # For backward compatibility with original code
                        # 获取当前最新的文本索引
                        text = result.response
                        if text is None:
                            text = result.result
                        if text is not None:
                            speak_and_play(conn, text)

            # 将函数执行放在线程池中
            conn.executor.submit(process_function_call)
            return True
        return False
    except json.JSONDecodeError as e:
        conn.logger.bind(tag=TAG).error(f"处理意图结果时出错: {e}")
        return False


def speak_and_play(conn, text):
    conn.tts.tts_one_sentence(conn, text)
    conn.dialogue.put(Message(role="assistant", content=text))<|MERGE_RESOLUTION|>--- conflicted
+++ resolved
@@ -15,16 +15,10 @@
     filtered_text = remove_punctuation_and_length(text)[1]
     if await check_direct_exit(conn, filtered_text):
         return True
-<<<<<<< HEAD
     # 4月4日因流式改造暂时关闭唤醒词加速功能
-    # # 检查是否是唤醒词
-    # if await checkWakeupWords(conn, text):
+    # 检查是否是唤醒词
+    # if await checkWakeupWords(conn, filtered_text):
     #     return True
-=======
-    # 检查是否是唤醒词
-    if await checkWakeupWords(conn, filtered_text):
-        return True
->>>>>>> 0a9e5d2c
 
     if conn.intent_type == "function_call":
         # 使用支持function calling的聊天方法,不再进行意图分析
