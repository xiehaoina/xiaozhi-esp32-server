--- conflicted
+++ resolved
@@ -261,7 +261,7 @@
     type: volcengine
     host: ai-gateway.vei.volces.com
     model_name: bigmodel
-    api_key: none
+    api_key: 你的api_key
     output_dir: tmp/
   SherpaASR:
     type: sherpa_onnx_local
@@ -373,7 +373,7 @@
     type: volcengine
     host: ai-gateway.vei.volces.com
     model_name: doubao-pro-32k-functioncall
-    api_key: none
+    api_key: 你的api_key
   DeepSeekLLM:
     # 定义LLM API类型
     type: openai
@@ -434,7 +434,7 @@
     # 开通后，进入这里获取密钥：https://console.volcengine.com/vei/aigateway/tokens-list
     base_url: https://ai-gateway.vei.volces.com/v1
     model_name: doubao-pro-32k-functioncall
-    api_key: 你的网关访问密钥
+    api_key: 你的api_key
   LMStudioLLM:
     # 定义LLM API类型
     type: openai
@@ -479,21 +479,17 @@
     model_name: glm-4v-flash  # 智谱AI的视觉模型
     url: https://open.bigmodel.cn/api/paas/v4/
     api_key: 你的api_key
-<<<<<<< HEAD
   VolceAIGateway:
     type: volcengine
     host: ai-gateway.vei.volces.com
     model_name: doubao-1.5-vision-lite
-    api_key: none
-  
-=======
+    api_key: 你的api_key
   QwenVLVLLM:
     type: openai
     model_name: qwen2.5-vl-3b-instruct
     url: https://dashscope.aliyuncs.com/compatible-mode/v1
     # 可在这里找到你的api key https://bailian.console.aliyun.com/?apiKey=1#/api-key
     api_key: 你的api_key
->>>>>>> 488522de
 TTS:
   # 当前支持的type为edge、doubao，可自行适配
   EdgeTTS:
